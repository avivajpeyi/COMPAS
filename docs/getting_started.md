--- conflicted
+++ resolved
@@ -1,185 +1,177 @@
-[//]: ## (grip -b getting_started.md)
-
-
-# Getting Started
-
-## 1. Installing COMPAS and Dependencies
-<<<<<<< HEAD
-First change to the directory within which you wish to store your copy of COMPAS. In the rest of this document, we use as an example `$HOME/codes`:
-=======
-First go to the directory that you wish to store your copy of the COMPAS repository. As an example, say this directory is `~/codes`:
->>>>>>> 95105cf8
-
-    mkdir ~/codes
-    cd ~/codes
-
-Use `git clone` to download the COMPAS repository. If you do not have git installed, you may follow the instructions on https://www.atlassian.com/git/tutorials/install-git.
- 
-If you have not yet configured Github with SSH, you can clone over HTTPS:
-
-    git clone https://github.com/TeamCOMPAS/COMPAS.git
-
-With SSH configured, you can clone with
-
-    git clone git@github.com:TeamCOMPAS/COMPAS.git
-
-COMPAS requires a C++ compiller, and the libraries gsl and boost. We include installation instructions for Linux/Ubuntu OS and macOS. 
-
-### 1.1 Instructions for Ubuntu Linux (other Linux distros will be similar, but consult your documentation if you are unsure of which package manager to use)
-
-If you do not have a C++ compiler, you may download the g++ compiler using
-
-    sudo apt-get install g++
-
-To download, install, and compile boost,
-
-    sudo apt-get install libboost-all-dev
-
-To download, install, and compile gsl,
-
-    sudo apt-get install libgsl-dev
-<<<<<<< HEAD
-
-=======
->>>>>>> 95105cf8
-
-### 1.2 Instructions for macOS
-We suggest you first update to the latest version of macOS through the App Store. You can find what macOS version you are using by clicking on the Apple symbol on the top left of your screen and clicking "About This Mac".
-
-The next step is to install or update Xcode. You can find it directly in the App Store or at https://developer.apple.com/xcode/. Note: Xcode installation requires around 20 GB of disk space. If you are low on disk space, you may consider installing a C++ compiler directly.
- 
-Once you have Xcode installed, open a Terminal, and run the following to install the required command line developer tools:
- 
-    xcode-select --install
-
-Next, you need to install several extra libraries and python modules. Popular ways of installing them are via package managers MacPorts and Homebrew. We give instructions for installing boost and gsl with Homebrew. To install Homebrew, run
-
-    /usr/bin/ruby -e "$(curl -fsSL https://raw.githubusercontent.com/Homebrew/install/master/install)"
-
- If the installation was successful, the following should run without error:
-
-    brew --version
-
-Now install gsl and boost using Homebrew by running
-
-    brew install gsl
-    brew install boost
-
-### 1.3 Setting up the Makefile and Compiling
-Time to actually install COMPAS. We first need to define an environment variable for the root directory of COMPAS in your shell start-up file for COMPAS to run properly. For example, if you use bash as your shell, open `~/.bashrc` with a text editor and put in the following:
-
-    export COMPAS_ROOT_DIR=~/codes/COMPAS
-
-where `~/codes` should be replaced with the path to the directory where you cloned the COMPAS repository. For this to take effect, either restart your bash session or run
-
-    source ~/.bashrc
-    
-Now go to the COMPAS source code directory:
-
-    cd $COMPAS_ROOT_DIR/src
-
-Try to compile the Makefile:
-
-    make
-
-If the compilation was unsuccessful, it is likely that you have to edit `Makefile` to point to your boost library. If you installed boost using Homebrew, find the path to the boost libraries using
-
-    $ brew info boost
-    boost: stable 1.72.0 (bottled), HEAD
-    Collection of portable C++ source libraries
-    https://www.boost.org/
-    /usr/local/Cellar/boost/1.72.0 (14,466 files, 648.5MB) *
-    ...
-
-Copy the path, which in this case is `/usr/local/Cellar/boost/1.72.0`, and add it to the relevant line of the Makefile:
-
-    BOOST = /usr/local/Cellar/boost/1.72.0
- 
- Then, compile again by running `make`.
-
-### 1.4 Installing Python
-Python and some selected libraries are required for interfacing with the code, and also for post-processing. We recommend using python3. The matplotlib and numpy libraries should also be installed. The libraries scipy, astropy, and pandas are also used in some other scripts.
-
-First check if you have python3 installed. If you you do, the following should give you the version number:
-
-    python3 --version
-
-If you do not have python3 installed, install it by following the instructions below for your OS:
-
-* For macOS: We recommend installing python and its libraries using MacPorts. You can follow the instructions on https://astrofrog.github.io/macports-python/
-* For Linux/Ubuntu OS, run `sudo apt-get install python3`. We recommend installing the required python libraries using the package installer pip. E.g. To install numpy, run `pip install numpy`.
-
-
-## 2. Evolving your first binary
-The python script pythonSubmitDefault.py specifies all the program options (physics assumptions, output types) and runs COMPAS in the terminal. Although the primary functionality of COMPAS is to evolve a whole population of binary stars rapidly, for now, let's focus on evolving a single stellar system and examining the detailed output.
-
-To start, make a copy of pythonSubmitDefault.py in the `demo` directory, change to the `demo` directory:
-
-    cp $COMPAS_ROOT_DIR/src/pythonSubmitDefault.py $COMPAS_ROOT_DIR/docs/demo
-    cd $COMPAS_ROOT_DIR/docs/demo
-
-By default, the output data will be written in your current working directory when you run pythonSubmit.py. If you want to change the output directory, set a different path behind `output=` in line 28 of the python submit: `output = os.getcwd()`.
-
-### 2.1 Running COMPAS from a grid file
-In population synthesis, the initial stellar population is usually generated by drawing the primary mass, secondary mass, semi-major axis, and eccentricity from their respective distributions specified in the program options. However, we illustrate COMPAS's ability to specify a grid of initial values for single and binary star evolution using COMPAS's grid functionality.
-
-
-An example grid file, `BSE_Grid_demo.txt`, has been included in the `demo` directory. Open it with a text editor and look at what it looks like:
-
-    # Demo BSE Grid file
-  
-    Mass_1, Mass_2, Metallicity_1, Metallicity_2, Eccentricity, Separation
-
-    63.6,   27.8,   0.002,         0.002,         0.0,          3.419
-
-
-It should be clear that this grid file specifies a binary of zero-age main sequence stars with primary mass 63.6 Msol, secondary mass 27.8 Msol, primary metallicity 0.002, secondary metallicity 0.002, zero eccentricity, and semi-major axis of 3.419 AU. For more detailed documentation of COMPAS's grid functionality for both single and binary stars, please see [Specifications](https://github.com/TeamCOMPAS/COMPAS/tree/master/docs/COMPAS_Doc.pdf).
-
-We now have to tell our python submit to take its input from this grid file. To do this, open `pythonSubmit.py` with a text editor, and modify line 42 to
-
-    grid_filename = 'BSE_Grid_demo.txt'
-
-To print the time evolution of binary properties, we need to turn on detailed output in the python submit by modifying line 47 to
-
-    detailed_output = True                         # WARNING: this creates a data heavy file
-
-Now let's run COMPAS!
-
-    $ python pythonSubmit.py
-    ...
-    COMPAS v02.05.04
-    Compact Object Mergers: Population Astrophysics and Statistics 
-    by Team COMPAS (http://compas.science/index.html)
-    A binary star simulator
-
-    Start generating binaries at Mon Sep 14 15:09:14 2020
-
-    Evolution of current binary stopped: Double compact object
-    0: Evolution stopped: Black_Hole + Black_Hole
-
-    Simulation completed
-
-    End generating binaries at Mon Sep 14 15:09:14 2020
-
-    Clock time = 0.168678 CPU seconds
-    Wall time  = 0:0:0 (hh:mm:ss)
-
-Congratulations! You just made a binary black hole. And it didn't even take a second.
-
-
-### 2.2 Examining detailed output
-The COMPAS run just now produces four output files:
-
-* `Compas_Log_BSE_Detailed_Output_0.csv`: Detailed time evolution of binary, only produced if `detailed_output = True` in the python submit.
-* `Compas_Log_BSE_Double_Compact_Objects.csv`: Contains only output of binaries that formed double compact objects (in our example, we evolved one binary that became a binary black hole, which was recorded in this file.)
-* `Compas_Log_BSE_Supernovae.csv`: Information about supernovae.
-* `Compas_Log_BSE_System_Parameters.csv`: Basic information about all evolved binaries.
-
-We examine `Compas_Log_BSE_Detailed_Output_0.csv` to look at the evolution of the two stars. A default python plotting script has been included to visualise the data. Let's run the script:
-
-    python $COMPAS_ROOT_DIR/docs/demo/demo_singlesys_plotter.py
-
-This should produce the following plot:  
-![demo_plot](demo/demo_plot.png)
-
+[//]: ## (grip -b getting_started.md)
+
+
+# Getting Started
+
+## 1. Installing COMPAS and Dependencies
+First change to the directory within which you wish to store your copy of COMPAS. In the rest of this document, we use as an example `$HOME/codes`:
+
+    mkdir ~/codes
+    cd ~/codes
+
+Use `git clone` to download the COMPAS repository. If you do not have git installed, you may follow the instructions on https://www.atlassian.com/git/tutorials/install-git.
+ 
+If you have not yet configured Github with SSH, you can clone over HTTPS:
+
+    git clone https://github.com/TeamCOMPAS/COMPAS.git
+
+With SSH configured, you can clone with
+
+    git clone git@github.com:TeamCOMPAS/COMPAS.git
+
+COMPAS requires a C++ compiller, and the libraries gsl and boost. We include installation instructions for Linux/Ubuntu OS and macOS. 
+
+### 1.1 Instructions for Ubuntu Linux (other Linux distros will be similar, but consult your documentation if you are unsure of which package manager to use)
+
+If you do not have a C++ compiler, you may download the g++ compiler using
+
+    sudo apt-get install g++
+
+To download, install, and compile boost,
+
+    sudo apt-get install libboost-all-dev
+
+To download, install, and compile gsl,
+
+    sudo apt-get install libgsl-dev
+
+### 1.2 Instructions for macOS
+We suggest you first update to the latest version of macOS through the App Store. You can find what macOS version you are using by clicking on the Apple symbol on the top left of your screen and clicking "About This Mac".
+
+The next step is to install or update Xcode. You can find it directly in the App Store or at https://developer.apple.com/xcode/. Note: Xcode installation requires around 20 GB of disk space. If you are low on disk space, you may consider installing a C++ compiler directly.
+ 
+Once you have Xcode installed, open a Terminal, and run the following to install the required command line developer tools:
+ 
+    xcode-select --install
+
+Next, you need to install several extra libraries and python modules. Popular ways of installing them are via package managers MacPorts and Homebrew. We give instructions for installing boost and gsl with Homebrew. To install Homebrew, run
+
+    /usr/bin/ruby -e "$(curl -fsSL https://raw.githubusercontent.com/Homebrew/install/master/install)"
+
+ If the installation was successful, the following should run without error:
+
+    brew --version
+
+Now install gsl and boost using Homebrew by running
+
+    brew install gsl
+    brew install boost
+
+### 1.3 Setting up the Makefile and Compiling
+Time to actually install COMPAS. We first need to define an environment variable for the root directory of COMPAS in your shell start-up file for COMPAS to run properly. For example, if you use bash as your shell, open `~/.bashrc` with a text editor and put in the following:
+
+    export COMPAS_ROOT_DIR=~/codes/COMPAS
+
+where `~/codes` should be replaced with the path to the directory where you cloned the COMPAS repository. For this to take effect, either restart your bash session or run
+
+    source ~/.bashrc
+    
+Now go to the COMPAS source code directory:
+
+    cd $COMPAS_ROOT_DIR/src
+
+Try to compile the Makefile:
+
+    make
+
+If the compilation was unsuccessful, it is likely that you have to edit `Makefile` to point to your boost library. If you installed boost using Homebrew, find the path to the boost libraries using
+
+    $ brew info boost
+    boost: stable 1.72.0 (bottled), HEAD
+    Collection of portable C++ source libraries
+    https://www.boost.org/
+    /usr/local/Cellar/boost/1.72.0 (14,466 files, 648.5MB) *
+    ...
+
+Copy the path, which in this case is `/usr/local/Cellar/boost/1.72.0`, and add it to the relevant line of the Makefile:
+
+    BOOST = /usr/local/Cellar/boost/1.72.0
+ 
+ Then, compile again by running `make`.
+
+### 1.4 Installing Python
+Python and some selected libraries are required for interfacing with the code, and also for post-processing. We recommend using python3. The matplotlib and numpy libraries should also be installed. The libraries scipy, astropy, and pandas are also used in some other scripts.
+
+First check if you have python3 installed. If you you do, the following should give you the version number:
+
+    python3 --version
+
+If you do not have python3 installed, install it by following the instructions below for your OS:
+
+* For macOS: We recommend installing python and its libraries using MacPorts. You can follow the instructions on https://astrofrog.github.io/macports-python/
+* For Linux/Ubuntu OS, run `sudo apt-get install python3`. We recommend installing the required python libraries using the package installer pip. E.g. To install numpy, run `pip install numpy`.
+
+
+## 2. Evolving your first binary
+The python script pythonSubmitDefault.py specifies all the program options (physics assumptions, output types) and runs COMPAS in the terminal. Although the primary functionality of COMPAS is to evolve a whole population of binary stars rapidly, for now, let's focus on evolving a single stellar system and examining the detailed output.
+
+To start, make a copy of pythonSubmitDefault.py in the `demo` directory, change to the `demo` directory:
+
+    cp $COMPAS_ROOT_DIR/src/pythonSubmitDefault.py $COMPAS_ROOT_DIR/docs/demo
+    cd $COMPAS_ROOT_DIR/docs/demo
+
+By default, the output data will be written in your current working directory when you run pythonSubmit.py. If you want to change the output directory, set a different path behind `output=` in line 28 of the python submit: `output = os.getcwd()`.
+
+### 2.1 Running COMPAS from a grid file
+In population synthesis, the initial stellar population is usually generated by drawing the primary mass, secondary mass, semi-major axis, and eccentricity from their respective distributions specified in the program options. However, we illustrate COMPAS's ability to specify a grid of initial values for single and binary star evolution using COMPAS's grid functionality.
+
+
+An example grid file, `BSE_Grid_demo.txt`, has been included in the `demo` directory. Open it with a text editor and look at what it looks like:
+
+    # Demo BSE Grid file
+  
+    Mass_1, Mass_2, Metallicity_1, Metallicity_2, Eccentricity, Separation
+
+    63.6,   27.8,   0.002,         0.002,         0.0,          3.419
+
+
+It should be clear that this grid file specifies a binary of zero-age main sequence stars with primary mass 63.6 Msol, secondary mass 27.8 Msol, primary metallicity 0.002, secondary metallicity 0.002, zero eccentricity, and semi-major axis of 3.419 AU. For more detailed documentation of COMPAS's grid functionality for both single and binary stars, please see [Specifications](https://github.com/TeamCOMPAS/COMPAS/tree/master/docs/COMPAS_Doc.pdf).
+
+We now have to tell our python submit to take its input from this grid file. To do this, open `pythonSubmit.py` with a text editor, and modify line 42 to
+
+    grid_filename = 'BSE_Grid_demo.txt'
+
+To print the time evolution of binary properties, we need to turn on detailed output in the python submit by modifying line 47 to
+
+    detailed_output = True                         # WARNING: this creates a data heavy file
+
+Now let's run COMPAS!
+
+    $ python pythonSubmit.py
+    ...
+    COMPAS v02.05.04
+    Compact Object Mergers: Population Astrophysics and Statistics 
+    by Team COMPAS (http://compas.science/index.html)
+    A binary star simulator
+
+    Start generating binaries at Mon Sep 14 15:09:14 2020
+
+    Evolution of current binary stopped: Double compact object
+    0: Evolution stopped: Black_Hole + Black_Hole
+
+    Simulation completed
+
+    End generating binaries at Mon Sep 14 15:09:14 2020
+
+    Clock time = 0.168678 CPU seconds
+    Wall time  = 0:0:0 (hh:mm:ss)
+
+Congratulations! You just made a binary black hole. And it didn't even take a second.
+
+
+### 2.2 Examining detailed output
+The COMPAS run just now produces four output files:
+
+* `Compas_Log_BSE_Detailed_Output_0.csv`: Detailed time evolution of binary, only produced if `detailed_output = True` in the python submit.
+* `Compas_Log_BSE_Double_Compact_Objects.csv`: Contains only output of binaries that formed double compact objects (in our example, we evolved one binary that became a binary black hole, which was recorded in this file.)
+* `Compas_Log_BSE_Supernovae.csv`: Information about supernovae.
+* `Compas_Log_BSE_System_Parameters.csv`: Basic information about all evolved binaries.
+
+We examine `Compas_Log_BSE_Detailed_Output_0.csv` to look at the evolution of the two stars. A default python plotting script has been included to visualise the data. Let's run the script:
+
+    python $COMPAS_ROOT_DIR/docs/demo/demo_singlesys_plotter.py
+
+This should produce the following plot:  
+![demo_plot](demo/demo_plot.png)
+
 COMPAS provides many tools for analysing and post-processing the data. Please view the post-processing documentation in `COMPAS/postProcessing`. 